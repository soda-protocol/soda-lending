#![allow(missing_docs)]

//! Storage:
//! ----
//! 4kb aggregator state
//! ----
//! u64 current_pos
//! ... round data

use borsh::{BorshDeserialize, BorshSerialize};
use solana_program::{
    msg,
    borsh::try_from_slice_unchecked,
    clock::{Clock, UnixTimestamp},
    program_pack::IsInitialized,
    pubkey::Pubkey,
    program_error::ProgramError, account_info::AccountInfo,
};
use crate::{error::LendingError, math::{Decimal, TryDiv}};

pub const MAX_ORACLES: usize = 8;

pub type Timestamp = UnixTimestamp;
pub type Value = u128;

#[derive(Clone, Copy, Eq, PartialEq, BorshSerialize, BorshDeserialize, Default, Debug)]
#[repr(C)]
pub struct Submission(pub Timestamp, pub Value);

unsafe impl bytemuck::Zeroable for Submission {
    fn zeroed() -> Self {
        Self::default()
    }
}
unsafe impl bytemuck::Pod for Submission {}

/// Define the type of state stored in accounts
#[derive(Debug, BorshSerialize, BorshDeserialize)]
pub struct Aggregator {
    /// Set to true after initialization.
    pub is_initialized: bool,

    /// Version of the state
    pub version: u32,

    /// The configuration for this aggregator
    pub config: Config,

    /// When the config was last updated.
    pub updated_at: Timestamp,

    /// The aggregator owner is allowed to modify it's config.
    pub owner: Pubkey,

    /// A set of current submissions, one per oracle. Array index corresponds to oracle index.
    pub submissions: [Submission; MAX_ORACLES],

    /// The current median answer.
    pub answer: Option<Value>,
}

impl IsInitialized for Aggregator {
    fn is_initialized(&self) -> bool {
        self.is_initialized
    }
}

#[derive(Debug, Clone, PartialEq, Eq, BorshSerialize, BorshDeserialize)]
pub struct Config {
    /// A list of oracles allowed to submit answers.
    pub oracles: Vec<Pubkey>,

    /// Number of submissions required to produce an answer. Must be larger than 0.
    pub min_answer_threshold: u8,

    /// Offset in number of seconds before a submission is considered stale.
    pub staleness_threshold: u8,

    /// Decimal places for value representations
    pub decimals: u8,
}

<<<<<<< HEAD
pub fn get_chainlink_price(data: &[u8], clock: &Clock) -> Result<Decimal, ProgramError> {
    const STALE_AFTER_SECS_ELAPSED: i64 = 500;
=======
pub fn get_chainlink_price(account_info: &AccountInfo, clock: &Clock) -> Result<Decimal, ProgramError> {
    #[cfg(not(feature = "devnet"))]
    const STALE_AFTER_SECS_ELAPSED: i64 = 30;
    #[cfg(feature = "devnet")]
    const STALE_AFTER_SECS_ELAPSED: i64 = 1000;
>>>>>>> 3788c92c

    let data = account_info.try_borrow_data()?;
    let aggregator = try_from_slice_unchecked::<Aggregator>(&data[..4096])?;
    if !aggregator.is_initialized() {
        return Err(ProgramError::UninitializedAccount);
    }

    let price = aggregator.answer.ok_or_else(|| {
        msg!("Chainlink oracle price is not available");
        LendingError::InvalidPriceOracle
    })?;

    let agg_lastupdate = aggregator
        .submissions
        .iter()
        .map(|submission| submission.0)
        .max()
        .ok_or_else(|| {
            msg!("Chainlink oracle has no submissions");
            LendingError::InvalidPriceOracle
        })?;

    let secs_eplased = clock.unix_timestamp
        .checked_sub(agg_lastupdate)
        .ok_or(LendingError::MathOverflow)?;
    if secs_eplased >= STALE_AFTER_SECS_ELAPSED {
        msg!("Chainlink oracle price is stale");
        return Err(LendingError::InvalidPriceOracle.into());
    }

    let decimals = 10u64
        .checked_pow(aggregator.config.decimals as u32)
        .ok_or(LendingError::MathOverflow)?;

    Decimal::from(price).try_div(decimals)
}<|MERGE_RESOLUTION|>--- conflicted
+++ resolved
@@ -80,16 +80,11 @@
     pub decimals: u8,
 }
 
-<<<<<<< HEAD
-pub fn get_chainlink_price(data: &[u8], clock: &Clock) -> Result<Decimal, ProgramError> {
-    const STALE_AFTER_SECS_ELAPSED: i64 = 500;
-=======
 pub fn get_chainlink_price(account_info: &AccountInfo, clock: &Clock) -> Result<Decimal, ProgramError> {
     #[cfg(not(feature = "devnet"))]
     const STALE_AFTER_SECS_ELAPSED: i64 = 30;
     #[cfg(feature = "devnet")]
     const STALE_AFTER_SECS_ELAPSED: i64 = 1000;
->>>>>>> 3788c92c
 
     let data = account_info.try_borrow_data()?;
     let aggregator = try_from_slice_unchecked::<Aggregator>(&data[..4096])?;
